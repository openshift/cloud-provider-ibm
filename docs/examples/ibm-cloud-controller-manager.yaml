--- conflicted
+++ resolved
@@ -70,11 +70,7 @@
       terminationGracePeriodSeconds: 90
       containers:
         - name: ibm-cloud-controller-manager
-<<<<<<< HEAD
-          image: registry.ng.bluemix.net/armada-master/ibm-cloud-controller-manager:v1.30.2-1
-=======
           image: registry.ng.bluemix.net/armada-master/ibm-cloud-controller-manager:v1.31.1-1
->>>>>>> 0b19bafb
           imagePullPolicy: IfNotPresent
           securityContext:
             runAsNonRoot: true

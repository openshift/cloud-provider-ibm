--- conflicted
+++ resolved
@@ -3,32 +3,15 @@
 go 1.21.3
 
 require (
-<<<<<<< HEAD
-	github.com/IBM/go-sdk-core/v5 v5.14.1
-	github.com/IBM/platform-services-go-sdk v0.53.1
-	github.com/IBM/vpc-go-sdk v0.43.0
-	github.com/fsnotify/fsnotify v1.7.0
-	github.com/go-openapi/strfmt v0.21.7
-=======
 	github.com/IBM/go-sdk-core/v5 v5.15.0
 	github.com/IBM/platform-services-go-sdk v0.56.0
 	github.com/IBM/vpc-go-sdk v0.47.0
 	github.com/fsnotify/fsnotify v1.7.0
 	github.com/go-openapi/strfmt v0.22.0
->>>>>>> d1ca4a94
 	github.com/spf13/cobra v1.8.0
 	github.com/spf13/pflag v1.0.5
 	github.com/stretchr/testify v1.8.4
 	gopkg.in/gcfg.v1 v1.2.3
-<<<<<<< HEAD
-	k8s.io/api v0.28.3
-	k8s.io/apimachinery v0.28.3
-	k8s.io/client-go v0.28.3
-	k8s.io/cloud-provider v0.28.3
-	k8s.io/component-base v0.28.3
-	k8s.io/component-helpers v0.28.3
-	k8s.io/klog/v2 v2.110.1
-=======
 	k8s.io/api v0.29.1
 	k8s.io/apimachinery v0.29.1
 	k8s.io/client-go v0.29.1
@@ -36,7 +19,6 @@
 	k8s.io/component-base v0.29.1
 	k8s.io/component-helpers v0.29.1
 	k8s.io/klog/v2 v2.120.1
->>>>>>> d1ca4a94
 )
 
 require (
@@ -53,13 +35,8 @@
 	github.com/davecgh/go-spew v1.1.1 // indirect
 	github.com/emicklei/go-restful/v3 v3.11.0 // indirect
 	github.com/evanphx/json-patch v5.6.0+incompatible // indirect
-<<<<<<< HEAD
-	github.com/felixge/httpsnoop v1.0.3 // indirect
-	github.com/go-logr/logr v1.3.0 // indirect
-=======
 	github.com/felixge/httpsnoop v1.0.4 // indirect
 	github.com/go-logr/logr v1.4.1 // indirect
->>>>>>> d1ca4a94
 	github.com/go-logr/stdr v1.2.2 // indirect
 	github.com/go-openapi/errors v0.21.0 // indirect
 	github.com/go-openapi/jsonpointer v0.19.6 // indirect
@@ -116,16 +93,6 @@
 	go.uber.org/atomic v1.10.0 // indirect
 	go.uber.org/multierr v1.11.0 // indirect
 	go.uber.org/zap v1.19.0 // indirect
-<<<<<<< HEAD
-	golang.org/x/crypto v0.14.0 // indirect
-	golang.org/x/exp v0.0.0-20220722155223-a9213eeb770e // indirect
-	golang.org/x/net v0.17.0 // indirect
-	golang.org/x/oauth2 v0.8.0 // indirect
-	golang.org/x/sync v0.2.0 // indirect
-	golang.org/x/sys v0.13.0 // indirect
-	golang.org/x/term v0.13.0 // indirect
-	golang.org/x/text v0.13.0 // indirect
-=======
 	golang.org/x/crypto v0.17.0 // indirect
 	golang.org/x/exp v0.0.0-20220722155223-a9213eeb770e // indirect
 	golang.org/x/net v0.19.0 // indirect
@@ -134,7 +101,6 @@
 	golang.org/x/sys v0.15.0 // indirect
 	golang.org/x/term v0.15.0 // indirect
 	golang.org/x/text v0.14.0 // indirect
->>>>>>> d1ca4a94
 	golang.org/x/time v0.3.0 // indirect
 	google.golang.org/appengine v1.6.7 // indirect
 	google.golang.org/genproto v0.0.0-20230822172742-b8732ec3820d // indirect
@@ -147,17 +113,10 @@
 	gopkg.in/warnings.v0 v0.1.2 // indirect
 	gopkg.in/yaml.v2 v2.4.0 // indirect
 	gopkg.in/yaml.v3 v3.0.1 // indirect
-<<<<<<< HEAD
-	k8s.io/apiserver v0.28.3 // indirect
-	k8s.io/controller-manager v0.28.3 // indirect
-	k8s.io/kms v0.28.3 // indirect
-	k8s.io/kube-openapi v0.0.0-20230717233707-2695361300d9 // indirect
-=======
 	k8s.io/apiserver v0.29.1 // indirect
 	k8s.io/controller-manager v0.29.1 // indirect
 	k8s.io/kms v0.29.1 // indirect
 	k8s.io/kube-openapi v0.0.0-20231010175941-2dd684a91f00 // indirect
->>>>>>> d1ca4a94
 	k8s.io/utils v0.0.0-20230726121419-3b25d923346b // indirect
 	sigs.k8s.io/apiserver-network-proxy/konnectivity-client v0.28.0 // indirect
 	sigs.k8s.io/json v0.0.0-20221116044647-bc3834ca7abd // indirect

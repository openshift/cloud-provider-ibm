--- conflicted
+++ resolved
@@ -1,10 +1,6 @@
 module cloud.ibm.com/cloud-provider-ibm
 
-<<<<<<< HEAD
-go 1.23.0
-=======
 go 1.24.1
->>>>>>> 908d739c
 
 require (
 	github.com/IBM/go-sdk-core/v5 v5.19.1

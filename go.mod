--- conflicted
+++ resolved
@@ -1,10 +1,6 @@
 module cloud.ibm.com/cloud-provider-ibm
 
-<<<<<<< HEAD
-go 1.22
-=======
 go 1.22.4
->>>>>>> b05e0d9d
 
 require (
 	github.com/IBM/go-sdk-core/v5 v5.17.3
